--- conflicted
+++ resolved
@@ -145,12 +145,7 @@
 
     // Make a temp directory under STORAGE_ROOT/deposit/
     // Use pairtree to escape path but get rid of long path
-<<<<<<< HEAD
-    const objectDepositPath = path.join(this.path, "deposit", this.objectIdToPath(id)).replace(/\//g, "");
-    console.log(`objectDepositPath ${objectDepositPath}`);
-=======
     const objectDepositPath = path.join(this.path, "deposit", this.objectIdToPath(id).replace(/\//g, ""));
->>>>>>> fc4e58f5
     if (await fs.pathExists(objectDepositPath)) {
       throw new Error('There is already an object with this ID being deposited or left behind after a crash. Cannot proceed.')
     }
